from typing import List, Tuple, Annotated, Optional, Any, SupportsFloat, Dict, Union
from gymnasium.core import ObsType, ActType, RenderFrame

import actions
from cell import Cell
from constants import *
import numpy as np
import gymnasium as gym
from actions import Actions
from functools import reduce
import warnings


class Board(gym.Env):
    """
    Abstract Gymnasium environment for a board with a cat and a mouse. Cannot be registered using gymnasium.register().
    Inherit from this class and create a board in its constructor, making sure the child's constructor does not take
    arguments. These children can then be registered.
    """

    metadata = {"render_modes": ("human",)}

    def __init__(self, board: List[List[Cell]], render_mode: str):
        super(Board, self).__init__()

        self.render_mode = render_mode

        # Make sure all rows have the same length
        assert (
            len(reduce(lambda x, y: x if len(x) == len(y) else [], board)) != 0
        ), "Rows don't have the same length."
        self._board_size: Annotated[np.typing.NDArray[np.int_], (2,)] = np.array(
            [len(board), len(board[0])]
        )

        self._board: List[List[Cell]] = board
        self._cat_position: Optional[Annotated[np.typing.NDArray[np.int_], (2,)]] = None
        self._target_position: Optional[Annotated[np.typing.NDArray[np.int_], (2,)]] = (
            None
        )

        # Define Gymnasium Environment variables
        self.action_space = gym.spaces.Discrete(len(Actions))

        self.observation_space = gym.spaces.Dict(
            {
                "agent_pos": gym.spaces.Box(
                    0, np.max(self._board_size) - 1, shape=(2,), dtype=int
                ),
                "target_pos": gym.spaces.Box(
                    0, np.max(self._board_size) - 1, shape=(2,), dtype=int
                ),
            }
        )

<<<<<<< HEAD
        # the dynamics of the environment. Read find_dynamics() docs for more info
        self.P: Dict[
            Tuple[Tuple[int, int, int, int], int], Tuple[Tuple[int, int, int, int], ...]
        ] = self.find_dynamics()

        # the reward space of the environment. Read find_reward_space() docs for more info
        self.R: Dict[Tuple[int, int, int, int], float] = self.find_reward_space()

        self.rng = np.random.default_rng()

=======
>>>>>>> 46e55202
    # dunder methods
    def __str__(self):
        horizontal_line = " — " + "— — — " * board_size[1]
        result = horizontal_line
        for row in self._board:
            char_line = "|  "
            wall_line = "|  "
            for cell in row:
                char_line += str(cell) + ("  |  " if cell.walls[1] == 1 else "     ")
                wall_line += "—     " if cell.walls[0] == 1 else "      "
            char_line = char_line[:-4]
            wall_line = wall_line[:-4]
            char_line += "  |"
            wall_line += "  |"
            result += "\n" + char_line + "\n" + wall_line
        result = result[: -(self._board_size[1] * 6 + 3)]
        result += "\n" + horizontal_line

        return "\n" + result

    def __getitem__(
        self, item: Union[Annotated[np.typing.NDArray[np.int_], (2,)], Tuple[int, int]]
    ):
        return self._board[item[0]][item[1]]

    # getters
    @property
    def board(self):
        return self._board

    @property
    def cat_position(self):
        return self._cat_position

    # setters
    @cat_position.setter
    def cat_position(self, cat_position: Tuple[int]):
        self._cat_position = cat_position

    # movement
    def possible_mouse_destinations(
        self, current_position
    ) -> List[Annotated[np.typing.NDArray[np.int_], (2,)]]:
        """
        Returns a list of destinations in which the mouse can move from a current position.
        :return:
        """
        possible_directions = [[1, 0], [-1, 0], [0, 1], [0, -1]]
        possible_destinations = [
            current_position + np.array(direction) for direction in possible_directions
        ]
        updated_destinations = []

        for direction, destination in zip(possible_directions, possible_destinations):

            if (
                0 <= destination[0] < self._board_size[0]
                and 0 <= destination[1] < self._board_size[1]
                and self._board[destination[0]][destination[1]].cell_type != 1
            ):
                updated_destinations.append(np.array(destination))
        return updated_destinations

    def possible_cat_destinations(
        self, current_position
    ) -> List[Annotated[np.typing.NDArray[np.int_], (2,)]]:
        """
        Returns a list of directions in which the cat can move from a current position.
        :return:
        """
        possible_directions = [[1, 0], [-1, 0], [0, 1], [0, -1]]
        possible_destinations = [
            current_position + np.array(direction) for direction in possible_directions
        ]
        updated_directions = [np.array([0, 0])]

        for direction, destination in zip(possible_directions, possible_destinations):
            ind = np.nonzero(np.array(direction))[0][0]

            if (
                0 <= destination[0] < self._board_size[0]
                and 0 <= destination[1] < self._board_size[1]
                and direction[ind]
                != self._board[current_position[0]][current_position[1]].walls[ind]
            ):
                updated_directions.append(np.array(destination))
        return updated_directions

    def move(self, direction: Annotated[np.typing.NDArray[np.int_], (2,)]) -> bool:
        # moves the cat in the specified direction
        moved = self._move(direction)

        # moves the mouse in a random allowed direction. If none are allowed, the mouse doesn't move
        possible_directions = [[1, 0], [-1, 0], [0, 1], [0, -1]]
        self.np_random.shuffle(possible_directions)

        for target_direction in possible_directions:
            if self._move(np.array(target_direction), move_target=True):
                return moved
        return moved

    def _move(
        self,
        direction: Annotated[np.typing.NDArray[np.int_], (2,)],
        move_target: bool = False,
    ) -> bool:
        assert direction.tolist() in [
            [1, 0],
            [-1, 0],
            [0, 1],
            [0, -1],
        ], "Invalid direction"

        """
        direction must be a numpy array with one of the following values: (1, 0), (-1, 0), (0, 1), (0, -1)
        The first value corresponds to the left-right direction, and the second value to the up-down direction.
        Specifically:
            - (0, 1) -> right
            - (0, -1) -> left
            - (1, 0) -> down
            - (-1, 0) -> up
        """

        if not move_target:
            location = self._cat_position
        else:
            location = self._target_position

        possible_location = location + direction

        # ensures that the cat and the mouse cannot move through the borders of the level
        if not (
            (
                np.zeros(
                    2,
                )
                <= possible_location
            ).all()
            and (possible_location < self._board_size).all()
        ):
            return False

        current_cell = self._board[location[0]][location[1]]

        # ensures the cat cannot move through the walls withing the level
        if not move_target and not direction.tolist() == [0, 0]:
            ind = np.nonzero(direction)[0][0]
            if direction[ind] == current_cell.walls[ind]:
                return False
        # ensures the mouse cannot go on the tree cell
        else:
            if self._board[possible_location[0]][possible_location[1]].cell_type == 1:
                return False

        # if none of the checks fail, update the locations of a cat/mouse
        if not move_target:
            self._board[location[0]][location[1]].holds_agent = False
            self._board[possible_location[0]][possible_location[1]].holds_agent = True
            self._cat_position = possible_location
        else:
            self._board[location[0]][location[1]].holds_target = False
            self._board[possible_location[0]][possible_location[1]].holds_target = True
            self._target_position = possible_location
        return True

    # Gymnasium Support methods
    def _get_obs(self) -> ObsType:
        return {"agent_pos": self._cat_position, "target_pos": self._target_position}

    def _get_info(self) -> dict[str, Any]:
        return {"Info": 0}

    def reset(
        self,
        *,
        seed: Optional[int] = None,
        options: Optional[dict[str, Any]] = None,
    ) -> tuple[ObsType, dict[str, Any]]:

        super().reset(seed=seed)

        # Remove cat and mouse from board
        if self._cat_position is not None:
            self[self._cat_position].holds_agent = False
        if self._target_position is not None:
            self[self._target_position].holds_target = False

        position_reset = False
        # Position is given
        if (
            options
            and "cat_position" in options.keys()
            and "target_position" in options.keys()
        ):
            # Position is valid
            if isinstance(options["cat_position"], np.ndarray) and isinstance(
                options["target_position"], np.ndarray
            ):
                self._cat_position: Annotated[np.typing.NDArray[np.int_], (2,)] = (
                    options["cat_position"]
                )
                self._target_position: Annotated[np.typing.NDArray[np.int_], (2,)] = (
                    options["target_position"]
                )
                position_reset = True
            # Position is given but invalid, randomise instead.
            else:
                warnings.warn(
                    "Options dictionary provided but positions are not np.ndarray. Randomising positions instead."
                )

        # Position not given/invalid, initialise randomly
        if not position_reset:
            # Initialise cat position
            self._cat_position: Annotated[np.typing.NDArray[np.int_], (2,)] = np.array(
                [
                    self.np_random.integers(0, self._board_size[0]),
                    self.np_random.integers(0, self._board_size[1]),
                ]
            )
            # Initialise target position
            self._target_position: Annotated[np.typing.NDArray[np.int_], (2,)] = (
                np.array(
                    [
                        self.np_random.integers(0, self._board_size[0]),
                        self.np_random.integers(0, self._board_size[1]),
                    ]
                )
            )

        self[self._cat_position].holds_agent = True
        self[self._target_position].holds_target = True

        return self._get_obs(), self._get_info()

    def step(
        self, action: ActType
    ) -> Tuple[ObsType, SupportsFloat, bool, bool, dict[str, Any]]:
        # Move agent in given direction.
        direction = np.array(Actions.get_by_index(action).value)
        self.move(direction)

        current_cell_type = cell_types[self[self._cat_position].cell_type]

        # Create return variables
        observation = self._get_obs()
        terminated = np.all(self._cat_position == self._target_position)
        reward = rewards["caught"] if terminated else rewards[current_cell_type]
        truncated = False
        info = self._get_info()

        # Print board if rendering is set to human.
        if self.render_mode == "human":
            print(self)

        return observation, reward, terminated, truncated, info

    def render(self) -> RenderFrame | list[RenderFrame] | None:
        return str(self)

    # Other
    def find_dynamics(
        self,
    ) -> Dict[
        Tuple[Tuple[int, int, int, int], int], Tuple[Tuple[int, int, int, int], ...]
    ]:
        """
        Returns a variable, representing the dynamics of the environment in the following format:
        {((0, 1, 2, 3), 2) : ((0, 1, 2, 3), (0, 1, 2, 3), ...)}
        where the key is a tuple of a current state of the board* and an integer representing the action (0-3).
        The board state is a tuple, consisting of the coordinates of the cat (first two integers), and the
        coordinates of the target (last two integers).
        The values of the dictionary are a tuple of tuples, where each inner tuple represents a board state, which
        can occur from taking an action (from the key) in a state (in the key)
        """
        all_states = []
        result = {}

        # create the tuples, representing all positions (4x4 x 4x4)
        for x1 in range(0, self._board_size[0]):
            for y1 in range(0, self._board_size[1]):
                for x2 in range(0, self._board_size[0]):
                    for y2 in range(0, self._board_size[1]):
                        all_states.append((x1, y1, x2, y2))

        # define the key structure of the final dictionary
        for state in all_states:
            for direction in range(4):
                result[(state, direction)] = ()

        # defining the values of the final dictionary
        for state, action in result:
            # if we're in a terminal state, assign an empty tuple as a value
            if state[:2] == state[2:]:
                result[(state, action)] = tuple()
                continue

            # a flag determining whether a cat actually moves when taking this action (or if it bumps into the wall)
            valid_cat_move = True
            # the coordinates of the cat after taking a certain action
            landing_x = state[0] + directions[action][0]
            landing_y = state[1] + directions[action][1]

            # if given action moves the cat beyond the bounds of the board, the flag is set to False
            if landing_x < 0 or landing_x >= self._board_size[0]:
                valid_cat_move = False
            if landing_y < 0 or landing_y >= self._board_size[1]:
                valid_cat_move = False

            # if the cat is trying to move into a wall, the flag is set to False
            cat_cell = self[state[0], state[1]]

            if (
                directions[action][0] != 0
                and cat_cell.walls[0] == directions[action][0]
                or directions[action][1] != 0
                and cat_cell.walls[1] == directions[action][1]
            ):
                valid_cat_move = False

            # define the coordinates of the cat position after taking a move
            if valid_cat_move:
                cat_pos = (landing_x, landing_y)
            else:
                cat_pos = (state[0], state[1])

            # find all the possible target positions following the given target position
            possible_target_locations = []
            for target_action in range(4):
                # the coordinates of the target after 'taking' a certain action
                target_landing_x = state[2] + directions[target_action][0]
                target_landing_y = state[3] + directions[target_action][1]

                # if the action results in the target moving beyond the scope of the board, move onto the next action
                if target_landing_x < 0 or target_landing_x >= self._board_size[0]:
                    continue
                if target_landing_y < 0 or target_landing_y >= self._board_size[1]:
                    continue
                # if the action results in the target being in a tree, move onto the next action
                if self[target_landing_x, target_landing_y].cell_type == 1:
                    continue

                # otherwise, add the resulting target location to the list of possible locations
                possible_target_locations.append((target_landing_x, target_landing_y))

            # if the mouse can't move at all, its only possible position is its current position
            if not possible_target_locations:
                possible_target_locations.append((state[2], state[3]))

            # determine the value of the dictionary
            value = tuple(
                cat_pos + target_pos for target_pos in possible_target_locations
            )

            # set this value to the appropriate key in the final dictionary
            result[(state, action)] = value
        return result

    def find_reward_space(self) -> Dict[Tuple[int, int, int, int], float]:
        """
        Finds a reward space of the environment in the following format:
        {(1, 2, 3, 4): 5}
        where the key is a tuple representing a current state of the board*.
        The board state is a tuple, consisting of the coordinates of the cat (first two integers), and the
        coordinates of the target (last two integers).
        The values of the dictionary are the rewards, associated with the board state from key.
        :return:
        """
        result = {}
        all_states = set()

        # extracting all unique states from the P of the environment
        for state, _ in self.P:
            all_states.add(state)
        all_states = tuple(all_states)

        # assigning a reward to each state
        for state in all_states:
            if state[:2] == state[2:]:
                reward = rewards["caught"]
                result[state] = reward
                continue

            if self[state[0], state[1]].cell_type == 0:
                reward = rewards["empty"]
                result[state] = reward
                continue

            if self[state[0], state[1]].cell_type == 1:
                reward = rewards["tree"]
                result[state] = reward
                continue

        return result


class ConfiguredBoard(Board):

    def __init__(self, render_mode: str = "human"):
        # An empty board of the board_size
        example_board = [
            [Cell(position=(j, i)) for i in range(board_size[1])]
            for j in range(board_size[0])
        ]
        # Define the locations of the trees
        example_board[0][1].cell_type = 1
        example_board[0][3].cell_type = 1
        example_board[2][0].cell_type = 1
        example_board[2][3].cell_type = 1

        # Define the locations of the walls
        example_board[0][0].walls = np.array([0, 1])
        example_board[0][1].walls = np.array([0, -1])
        example_board[0][2].walls = np.array([0, 1])
        example_board[0][3].walls = np.array([0, -1])
        example_board[1][2].walls = np.array([1, 0])
        example_board[2][2].walls = np.array([-1, 0])
        example_board[2][0].walls = np.array([0, 1])
        example_board[2][1].walls = np.array([1, -1])
        example_board[3][1].walls = np.array([-1, 0])
        example_board[2][3].walls = np.array([1, 0])
        example_board[3][2].walls = np.array([0, 1])
        example_board[3][3].walls = np.array([-1, -1])

        super().__init__(example_board, render_mode)<|MERGE_RESOLUTION|>--- conflicted
+++ resolved
@@ -53,7 +53,6 @@
             }
         )
 
-<<<<<<< HEAD
         # the dynamics of the environment. Read find_dynamics() docs for more info
         self.P: Dict[
             Tuple[Tuple[int, int, int, int], int], Tuple[Tuple[int, int, int, int], ...]
@@ -64,8 +63,6 @@
 
         self.rng = np.random.default_rng()
 
-=======
->>>>>>> 46e55202
     # dunder methods
     def __str__(self):
         horizontal_line = " — " + "— — — " * board_size[1]
@@ -470,6 +467,7 @@
             [Cell(position=(j, i)) for i in range(board_size[1])]
             for j in range(board_size[0])
         ]
+
         # Define the locations of the trees
         example_board[0][1].cell_type = 1
         example_board[0][3].cell_type = 1

--- conflicted
+++ resolved
@@ -5,7 +5,6 @@
 from dynamic_programming_policy import DynamicProgrammingPolicy
 from policy import Policy
 from temporal_difference_policy import TemporalDifferencePolicy
-from monte_carlo_policy import MonteCarloPolicy
 
 if __name__ == "__main__":
     gym.register(id="Board-v0", entry_point="board:ConfiguredBoard")
@@ -20,14 +19,10 @@
     ### Block for computing policy, only run when computing a new policy
     # p = TemporalDifferencePolicy(board.observation_space, board.action_space).sarsa(board, n_episodes=1000)
     # p.save("policies/td_sarsa.json")
-    p = MonteCarloPolicy(board).policy_evaluation(board)
     ###
 
-    #obs, _ = board.reset(options=options, seed=100)
+    obs, _ = board.reset(options=options, seed=100)
 
-<<<<<<< HEAD
-    #p = Policy.load(board, "policies/td_sarsa.json")
-=======
     # p = Policy.load(board, "policies/value_iteration_policy.json")
     p = DynamicProgrammingPolicy(
         board, algorithm="ValueIteration", discount=0.1, stopping_criterion=0.00000001
@@ -48,8 +43,7 @@
         p = DynamicProgrammingPolicy(board).find_policy("ValueIteration")
     """
 
->>>>>>> ae220791
     # Possible agents: HumanAgent, RandomAgent, PolicyAgent
-    #agent = PolicyAgent(board, p)
+    agent = PolicyAgent(board, p)
 
-    #print(f"Obtained reward: {agent.run_agent(obs)}")+    print(f"Obtained reward: {agent.run_agent(obs)}")